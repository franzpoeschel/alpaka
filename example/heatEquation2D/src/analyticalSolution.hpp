--- conflicted
+++ resolved
@@ -42,11 +42,7 @@
     double maxError = 0.0;
     for(uint32_t j = 1; j < extents[0] - 1; ++j)
     {
-<<<<<<< HEAD
-        for(uint32_t i = 0; i < extents[1]; ++i)
-=======
-        for(uint32_t i = 1; i < extent[1] - 1; ++i)
->>>>>>> 5c5a690f
+        for(uint32_t i = 1; i < extents[1] - 1; ++i)
         {
             auto const error = std::abs(buffer.data()[j * extents[1] + i] - analyticalSolution(i * dx, j * dy, t));
             maxError = std::max(maxError, error);
