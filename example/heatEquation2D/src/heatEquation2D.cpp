/* Copyright 2024 Benjamin Worpitz, Matthias Werner, Jakob Krude, Sergei
 * Bastrakov, Bernhard Manfred Gruber, Tapish Narwal
 * SPDX-License-Identifier: ISC
 */

#include "BoundaryKernel.hpp"
#include "InitializeBufferKernel.hpp"
#include "StencilKernel.hpp"
#include "analyticalSolution.hpp"

#include <alpaka/mem/view/Traits.hpp>


#ifdef PNGWRITER_ENABLED
#    include "writeImage.hpp"
#endif
#ifdef OPENPMD_ENABLED
#    include <openPMD/openPMD.hpp>
#endif

#include <alpaka/alpaka.hpp>
#include <alpaka/example/ExecuteForEachAccTag.hpp>

#include <algorithm>
#include <cassert>
#include <cmath>
#include <cstdint>
#include <iostream>
#include <stdexcept>
#include <type_traits>
#include <utility>

#ifdef OPENPMD_ENABLED
struct OpenPMDOutput
{
private:
    openPMD::Series m_series;

    template<typename Buffer>
    static auto paddedMemoryExtent(Buffer const& buffer) -> alpaka::Vec<alpaka::Dim<Buffer>, alpaka::Idx<Buffer>>
    {
        // Initialize with logical extent.
        // It has the right number of entries, and also the correct entry
        // for the first (the slowest) dimension as that is not padded.
        auto result = alpaka::getExtents(buffer);
        auto const pitches = alpaka::getPitchesInBytes(buffer);

        auto extent_it = result.begin();
        auto extent_end = result.end();
        auto pitch_it = pitches.begin();
        auto pitch_end = pitches.end();

        auto previous_pitch = *pitch_it++;
        ++extent_it;

        for(; pitch_it != pitch_end; ++extent_it, ++pitch_it)
        {
            if(previous_pitch % *pitch_it != 0)
            {
                throw std::runtime_error("No specification of memory selection possible.");
            }
            *extent_it = previous_pitch / *pitch_it;
            previous_pitch = *pitch_it;
        }
        return result;
    }

    template<typename Vec>
    static auto asOpenPMDExtent(Vec const& vec) -> openPMD::Extent
    {
        return openPMD::Extent{vec.begin(), vec.end()};
    }

    template<typename Buffer>
    using AsUniquePtr = openPMD::UniquePtrWithLambda<
        std::remove_cv_t<std::remove_reference_t<decltype(*std::declval<Buffer>().data())>>>;

public:
    void init()
    {
        m_series = openPMD::Series("heat.sst", openPMD::Access::CREATE, R"(
            iteration_encoding = "variable_based"

            [adios2.engine.parameters]
            MarshalMethod = "bp"
            QueueFullPolicy = "discard"
        )");
        m_series.setMeshesPath("images");
    }

    template<typename HostBuffer, typename AccBuffer, typename DumpQueue, typename DevAcc>
    void writeIteration(
        openPMD::Iteration::IterationIndex_t step,
        HostBuffer& hostBuffer,
        AccBuffer& accBuffer,
        DumpQueue& dumpQueue,
        DevAcc& devAcc)
    {
        using value_t = double;

        openPMD::Iteration current_iteration = m_series.writeIterations()[step];
        current_iteration.setTime(1.0);
        openPMD::Mesh image = current_iteration.meshes["heat"];

        image.setAxisLabels({"x", "y"});
        image.setGridGlobalOffset({0., 0.});
        image.setGridSpacing(std::vector<double>{1., 1.});
        image.setGridUnitSI(1.0);
        image.setPosition(std::vector<double>{0.5, 0.5});
        image.setUnitDimension({{openPMD::UnitDimension::theta, 1.0}});
        image.setUnitSI(1.0);

        auto logical_extents = alpaka::getExtents(accBuffer);
        image.resetDataset({openPMD::determineDatatype<value_t>(), asOpenPMDExtent(logical_extents)});

        constexpr bool direct_gpu = false;
        if constexpr(direct_gpu)
        {
            auto physicalExtent = paddedMemoryExtent(accBuffer);
            image.prepareLoadStore()
                .withRawPtr(accBuffer.data())
                // device extent with padding
                .memorySelection({{0, 0}, asOpenPMDExtent(physicalExtent)})
                .store(openPMD::EnqueuePolicy::Defer);
        }
        else
        {
            alpaka::memcpy(dumpQueue, hostBuffer, accBuffer);
            alpaka::wait(dumpQueue);
            image.storeChunkRaw(hostBuffer.data(), {0, 0}, asOpenPMDExtent(logical_extents));
        }

        current_iteration.close();
    }

    void close()
    {
        m_series.close();
    }
};
#else
struct OpenPMDOutput
{
    void init()
    {
    }

    template<typename... Args>
    void writeIteration(Args&&...)
    {
    }

    void close()
    {
    }
};
#endif

//! Each kernel computes the next step for one point.
//! Therefore the number of threads should be equal to numNodesX.
//! Every time step the kernel will be executed numNodesX-times
//! After every step the curr-buffer will be set to the calculated values
//! from the next-buffer.
//!
//! In standard projects, you typically do not execute the code with any
//! available accelerator. Instead, a single accelerator is selected once from
//! the active accelerators and the kernels are executed with the selected
//! accelerator only. If you use the example as the starting point for your
//! project, you can rename the example() function to main() and move the
//! accelerator tag to the function body.
template<typename TAccTag>
auto example(TAccTag const&) -> int
{
    // Set Dim and Idx type
    using Dim = alpaka::DimInt<2u>;
    using Idx = uint32_t;

    // Define the accelerator
    using Acc = alpaka::TagToAcc<TAccTag, Dim, Idx>;
    std::cout << "Using alpaka accelerator: " << alpaka::getAccName<Acc>() << std::endl;

    // Select specific devices
    auto const platformHost = alpaka::PlatformCpu{};
    auto const devHost = alpaka::getDevByIdx(platformHost, 0);
    auto const platformAcc = alpaka::Platform<Acc>{};
    // get suitable device for this Acc
    auto const devAcc = alpaka::getDevByIdx(platformAcc, 0);

    // simulation defines
    // {Y, X}
    constexpr alpaka::Vec<Dim, Idx> numNodes{64, 64};
    constexpr alpaka::Vec<Dim, Idx> haloSize{2, 2};
    constexpr alpaka::Vec<Dim, Idx> extent = numNodes + haloSize;

<<<<<<< HEAD
    constexpr uint32_t numTimeSteps = 100;
    constexpr double tMax = 0.001;
=======
    constexpr uint32_t numTimeSteps = 4000;
    constexpr double tMax = 0.1;
>>>>>>> 5c5a690f

    // x, y in [0, 1], t in [0, tMax]
    constexpr double dx = 1.0 / static_cast<double>(extent[1] - 1);
    constexpr double dy = 1.0 / static_cast<double>(extent[0] - 1);
    constexpr double dt = tMax / static_cast<double>(numTimeSteps);

    // Check the stability condition
    double r = 2 * dt / ((dx * dx * dy * dy) / (dx * dx + dy * dy));
    if(r > 1.)
    {
        std::cerr << "Stability condition check failed: dt/min(dx^2,dy^2) = " << r
                  << ", it is required to be <= 0.5\n";
        return EXIT_FAILURE;
    }

    // Initialize host-buffer
    auto uBufHost = alpaka::allocBuf<double, Idx>(devHost, extent);

    // Accelerator buffers
    auto uCurrBufAcc = alpaka::allocBuf<double, Idx>(devAcc, extent);
    auto uNextBufAcc = alpaka::allocBuf<double, Idx>(devAcc, extent);

    // Create queue
    using QueueProperty = alpaka::NonBlocking;
    using QueueAcc = alpaka::Queue<Acc, QueueProperty>;
    QueueAcc dumpQueue{devAcc};
    QueueAcc computeQueue{devAcc};

    // Set buffer to initial conditions
    InitializeBufferKernel initBufferKernel;
    // Define a workdiv for the given problem
    constexpr alpaka::Vec<Dim, Idx> elemPerThread{1, 1};

    alpaka::KernelCfg<Acc> const kernelCfg = {extent, elemPerThread};

    auto workDivExtent = alpaka::getValidWorkDiv(
        kernelCfg,
        devAcc,
        initBufferKernel,
        alpaka::experimental::getMdSpan(uCurrBufAcc),
        dx,
        dy);

    alpaka::exec<Acc>(
        computeQueue,
        workDivExtent,
        initBufferKernel,
        alpaka::experimental::getMdSpan(uCurrBufAcc),
        dx,
        dy);


    // Appropriate chunk size to split your problem for your Acc
    constexpr Idx xSize = 16u;
    constexpr Idx ySize = 16u;
    constexpr alpaka::Vec<Dim, Idx> chunkSize{ySize, xSize};
    constexpr auto sharedMemSize = (ySize + haloSize[0]) * (xSize + haloSize[1]);

    constexpr alpaka::Vec<Dim, Idx> numChunks{
        alpaka::core::divCeil(numNodes[0], chunkSize[0]),
        alpaka::core::divCeil(numNodes[1], chunkSize[1]),
    };

    assert(
        numNodes[0] % chunkSize[0] == 0 && numNodes[1] % chunkSize[1] == 0
        && "Domain must be divisible by chunk size");

    StencilKernel<sharedMemSize> stencilKernel;

    // Get max threads that can be run in a block for this kernel
    auto const kernelFunctionAttributes = alpaka::getFunctionAttributes<Acc>(
        devAcc,
        stencilKernel,
        alpaka::experimental::getMdSpan(uCurrBufAcc),
        alpaka::experimental::getMdSpan(uNextBufAcc),
        chunkSize,
        dx,
        dy,
        dt);
    auto const maxThreadsPerBlock = kernelFunctionAttributes.maxThreadsPerBlock;

    auto const threadsPerBlock
        = maxThreadsPerBlock < chunkSize.prod() ? alpaka::Vec<Dim, Idx>{maxThreadsPerBlock, 1} : chunkSize;

    alpaka::WorkDivMembers<Dim, Idx> workDiv{numChunks, threadsPerBlock, elemPerThread};

    OpenPMDOutput openPMDOutput;
    openPMDOutput.init();

    // Simulate
    for(uint32_t step = 1; step <= numTimeSteps; ++step)
    {
        // Compute next values
        alpaka::exec<Acc>(
            computeQueue,
            workDiv,
            stencilKernel,
            alpaka::experimental::getMdSpan(uCurrBufAcc),
            alpaka::experimental::getMdSpan(uNextBufAcc),
            chunkSize,
            dx,
            dy,
            dt);

        // Apply boundaries
        applyBoundaries<Acc>(
            workDivExtent,
            computeQueue,
            alpaka::experimental::getMdSpan(uNextBufAcc),
            step,
            dx,
            dy,
            dt);

        openPMDOutput.writeIteration(step, uBufHost, uCurrBufAcc, dumpQueue, devAcc);

#ifdef PNGWRITER_ENABLED
        // if((step - 1) % 100 == 0)
        {
            alpaka::wait(computeQueue);
            alpaka::memcpy(dumpQueue, uBufHost, uCurrBufAcc);
            alpaka::wait(dumpQueue);
            writeImage(step - 1, uBufHost);
        }
#endif

        // So we just swap next and curr (shallow copy)
        std::swap(uNextBufAcc, uCurrBufAcc);
    }

    openPMDOutput.close();

    // Copy device -> host
    alpaka::wait(computeQueue);
    alpaka::memcpy(dumpQueue, uBufHost, uCurrBufAcc);
    alpaka::wait(dumpQueue);

    // Validate
    auto const [resultIsCorrect, maxError] = validateSolution(uBufHost, dx, dy, tMax);

    if(resultIsCorrect)
    {
        std::cout << "Execution results correct!" << std::endl;
        return EXIT_SUCCESS;
    }
    else
    {
        std::cout << "Execution results incorrect: Max error = " << maxError << " (the grid resolution may be too low)"
                  << std::endl;
        return EXIT_FAILURE;
    }
}

auto main() -> int
{
    // Execute the example once for each enabled accelerator.
    // If you would like to execute it for a single accelerator only you can use
    // the following code.
    //  \code{.cpp}
    //  auto tag = TagCpuSerial;
    //  return example(tag);
    //  \endcode
    //
    // valid tags:
    //   TagCpuSerial, TagGpuHipRt, TagGpuCudaRt, TagCpuOmp2Blocks,
    //   TagCpuTbbBlocks, TagCpuOmp2Threads, TagCpuSycl, TagCpuTbbBlocks,
    //   TagCpuThreads, TagFpgaSyclIntel, TagGenericSycl, TagGpuSyclIntel
    return alpaka::executeForEachAccTag([=](auto const& tag) { return example(tag); });
}<|MERGE_RESOLUTION|>--- conflicted
+++ resolved
@@ -192,13 +192,8 @@
     constexpr alpaka::Vec<Dim, Idx> haloSize{2, 2};
     constexpr alpaka::Vec<Dim, Idx> extent = numNodes + haloSize;
 
-<<<<<<< HEAD
-    constexpr uint32_t numTimeSteps = 100;
-    constexpr double tMax = 0.001;
-=======
     constexpr uint32_t numTimeSteps = 4000;
     constexpr double tMax = 0.1;
->>>>>>> 5c5a690f
 
     // x, y in [0, 1], t in [0, tMax]
     constexpr double dx = 1.0 / static_cast<double>(extent[1] - 1);
